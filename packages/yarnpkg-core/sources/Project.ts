--- conflicted
+++ resolved
@@ -1089,11 +1089,7 @@
     }
   }
 
-<<<<<<< HEAD
-  async linkEverything({cache, report, fetcher: optFetcher, persistProject}: InstallOptions) {
-=======
   async linkEverything({cache, report, fetcher: optFetcher, skipBuild}: InstallOptions) {
->>>>>>> 049ee2c1
     const fetcher = optFetcher || this.configuration.makeFetcher();
     const fetcherOptions = {checksums: this.storedChecksums, project: this, cache, fetcher, report, skipIntegrityCheck: true};
 
